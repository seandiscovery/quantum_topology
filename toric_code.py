"""
An implementation of A. Kitaev's toric code (https://arxiv.org/pdf/quant-ph/9707021.pdf).
Final project for CS269Q at Stanford University.
Authors: Richard Mu, Sean Mullane, and Chris Yeh
(c) 2019
"""
from typing import Tuple, List

import networkx as nx
import numpy as np
from pyquil import Program
from pyquil.gates import CNOT, H, MEASURE, X, Z
from pyquil.quil import address_qubits
from pyquil.quilatom import QubitPlaceholder
from pyquil.api import QVMConnection


# Typing
Node = Tuple[int]
Edge = Tuple[Node]

qvm = QVMConnection()


def sort_edge(edge: Edge, L: int, mod: bool = True) -> Edge:
    '''Verifies that the given edge (n1, n2) is valid and orients the edge such
    that n2 is always east or south of n1.
    Args
    - edge: tuple of (n1, n2), where n1 and n2 each are tuples (r, c)
    - L: int, size of grid with periodic boundary conditions
    - mod: whether to return the edge with coordinates modulo L
    Returns
    - edge: same as edge, except n2 is always east or south of n1
    '''
    error = ValueError('Invalid edge')

    n1, n2 = edge
    if n1 == n2:
        raise error

    n1_r, n1_c = n1
    n2_r, n2_c = n2

    if any([n1_r < 0, n1_c < 0, n2_r < 0, n2_c < 0]):
        raise error

    if abs(n2_r - n1_r) > 1:
        if n1_c != n2_c:
            raise error

        if n1_r == 0:
            n1_r += L
        elif n2_r == 0:
            n2_r += L
        else:
            raise error
    if abs(n2_c - n1_c) > 1:
        if n1_r != n2_r:
            raise error

        if n1_c == 0:
            n1_c += L
        elif n2_c == 0:
            n2_c += L
        else:
            raise error

    if (abs(n2_r - n1_r) > 1) or (abs(n2_c - n1_c) > 1):
        raise error

    if (n1_r > n2_r) or (n1_c > n2_c):
        n1_r, n1_c, n2_r, n2_c = n2_r, n2_c, n1_r, n1_c

    if mod:
        n1 = (n1_r % L, n1_c % L)
        n2 = (n2_r % L, n2_c % L)
    else:
        n1 = (n1_r, n1_c)
        n2 = (n2_r, n2_c)
    return (n1, n2)


def dual_edge_to_primal_edge(dual_edge: Edge, L: int) -> Edge:
    """Converts an edge from the dual graph to an edge in the primal graph."""
    (n1, n2) = sort_edge(dual_edge, L, mod=False)
    (n1_r, n1_c) = n1
    (n2_r, n2_c) = n2

    n1_r += 0.5
    n1_c += 0.5
    n2_r += 0.5
    n2_c += 0.5
    q_r = 0.5 * (n1_r + n2_r)
    q_c = 0.5 * (n1_c + n2_c)
    if n1_r == n2_r:
        n3_r = q_r - 0.5
        n3_c = q_c
        n4_r = q_r + 0.5
        n4_c = q_c
    elif n1_c == n2_c:
        n3_r = q_r
        n3_c = q_c - 0.5
        n4_r = q_r
        n4_c = q_c + 0.5
    else:
        raise ValueError('Invalid dual edge')
    return ((int(n3_r % L), int(n3_c % L)), (int(n4_r % L), int(n4_c % L)))


def construct_toric_code(L: int) -> Tuple[nx.Graph]:
    """ Constructs a toric code as a NetworkX graph structure.
    :param L: Number of physical qubits on one side of the square lattice
    :returns: Primal graph and dual graph, and distance graph (for the MWPM algorithm)
    """
    # Using the NetworkX package; allows us to generate an L x L lattice
    # with periodic boundary conditions. See:
    # https://networkx.github.io/documentation/stable/reference/generated/networkx.generators.lattice.grid_2d_graph.html
    primal_graph = nx.generators.lattice.grid_2d_graph(L, L, periodic=True)

    for edge in primal_graph.edges:
        # Add data qubits to edges
        primal_graph.edges[edge]['data_qubit'] = QubitPlaceholder()
    for node in primal_graph.nodes:
        # Add ancilla qubits to nodes
        primal_graph.nodes[node]['ancilla_qubit'] = QubitPlaceholder()

    dual_graph = nx.generators.lattice.grid_2d_graph(L, L, periodic=True)
    for edge in dual_graph.edges:
        dual_graph.edges[edge]['data_qubit'] = primal_graph.edges[dual_edge_to_primal_edge(edge, L)]['data_qubit']
    for node in dual_graph.nodes:
        dual_graph.nodes[node]['ancilla_qubit'] = QubitPlaceholder()

    distance_graph = nx.Graph()
    for edge in primal_graph.edges:
        edge = sort_edge(edge, L)
        distance_graph.add_node(edge)
        distance_graph.nodes[edge]['data_qubit'] = primal_graph.edges[edge]['data_qubit']
    for n1 in distance_graph.nodes:
        for n2 in distance_graph.nodes:
            if n1 == n2: continue

            if (n1[0] == n2[0]) or (n1[0] == n2[1]) or (n1[1] == n2[0]) or (n1[1] == n2[1]):
                distance_graph.add_edge(n1, n2)

    return primal_graph, dual_graph, distance_graph


def operator_distance(G: nx.Graph, distance_G: nx.Graph, L: int, o1: Node,
                      o2: Node):
    '''
    Args
    - G: nx.Graph
    - distance_G: nx.Graph
    - o1/o2: tuple (r, c), vertex in graph G representing an operator
    Returns
    - shortest_pathlen: int, number of qubits between the 2 operators
    - shortest_path: list of edges (qubits)
    '''
    edges1 = G.edges(o1)
    edges2 = G.edges(o2)
    assert len(edges1) == 4, len(edges1)
    assert len(edges2) == 4, len(edges2)

    shortest_pathlen = np.inf
    shortest_path = None

    for e1 in edges1:
        e1 = sort_edge(e1, L)
        for e2 in edges2:
            e2 = sort_edge(e2, L)

            # path includes source and target
            # pathlen does not count source
            path = nx.shortest_path(distance_G, source=e1, target=e2)
            nqubits = len(path)
            if nqubits < shortest_pathlen:
                shortest_pathlen = nqubits
                shortest_path = path

    return shortest_pathlen, shortest_path


def mwpm(G: nx.Graph, distance_G: nx.Graph, L: int, errors: List[Node]) -> List[List[Edge]]:
    '''
    Args
    - G: nx.Graph, edges are qubits
    - distance_G: nx.Graph
    - errors: list of vertices (operators) in G where errors were observed
    Returns
    - correction_paths: list of paths, each path is a list of edges in G
    '''
    mwpm_G = nx.Graph()
    mwpm_G.add_nodes_from(errors)

    paths = {}
    for o1 in errors:
        for o2 in errors:
            if o1 == o2: continue

            nqubits, path = operator_distance(G, distance_G, L, o1, o2)
            mwpm_G.add_edge(o1, o2, weight=1/nqubits)
            paths[(o1, o2)] = path
            paths[(o2, o1)] = path[::-1]

    matching = nx.max_weight_matching(mwpm_G, maxcardinality=True)
    assert nx.matching.is_perfect_matching(mwpm_G, matching)
    correction_paths = [paths[edge] for edge in matching]
    return correction_paths


def apply_operation(paths: List[List[Edge]], G: nx.Graph, gate) -> Program:
    '''Returns a program that applies a gate to every qubit in each path.
    '''
    pq = Program()
    for path in paths:
        for edge in path:  # each `edge` is the name of a qubit
            qubit = G.edges[edge]['data_qubit']
            pq += gate(qubit)
    return pq

##### Syndrome Extraction #####

def get_number() -> int:
    """ Generate unique memory ids for the X and Z syndrome extraction functions.
    :returns: Random integer in range (0, 1e10); chance of collision = 1e(-20)
    """
    return np.random.randint(0, 2**30)

def X_syndrome_extraction(primal_qubits: List[QubitPlaceholder]) -> Program:
    """ Runs the syndrome extraction circuit for the X-stabilizers.
    Detects phase-flip errors on the lattice.
    :param primal_qubits: List of ancilla and data qubits for the extraction.
    We assume the following input format:
            qubits = [ancilla, north, west, east, south]
    where "ancilla" is the ancilla qubit on the vertex of the primal graph,
    and "north", ... "south" are the data qubits to the north, ... south of
    the ancilla qubit. Note that we assume the ancilla is initialized to ancilla = |0>.
    :returns: Pyquil Program representing the syndrome extraction process
    """
    pq = Program()
    ro_X = pq.declare('ro', 'BIT', 1) # Do we need to avoid namespace conflicts here?

    # Initialize the ancilla
    pq += H(primal_qubits[0])
    # Perform the circuit
    for i in range(1, len(primal_qubits)):
        pq += CNOT(primal_qubits[0], primal_qubits[i])
    # Measure in the X-basis
    pq += H(primal_qubits[0])
    pq += MEASURE(primal_qubits[0], ro_X[0])

    return pq

def Z_syndrome_extraction(dual_qubits: List[QubitPlaceholder]) -> Program:
    """ Runs the syndrome extraction circuit for the Z-stabilizers.
    Detects bit-flip errors on the lattice.
    :param dual_qubits: List of ancilla and data qubits for the extraction.
    Assumed to have an identical format to the "primal_qubits" parameter
    in "X_syndrome_extraction" above. Note that the ancilla qubits live on the
    nodes of the dual graph (plaquette faces of the primal graph). Also note that
    we assume the ancilla is initialized to ancilla = |0>.
    :returns: +/- 1 to indicate whether an error has been detected
    """
    pq = Program()
    ro_Z = pq.declare('ro', 'BIT', 1)

    # Perform the circuit
    for i in range(1, len(dual_qubits)):
        pq += CNOT(dual_qubits[i], dual_qubits[0])
    # Measure in the Z-basis
    pq += MEASURE(dual_qubits[0], ro_Z[0])
    return pq

def weighted_flip(p):
    """ Flips a weighted coin; heads (0) with probability
    1 - p, tails (1) with probability p.
    :param p: Probability of tails (1)
    :returns: 0 for tails/failure, 1 for heads/success
    """
    flip = np.random.random()
    if flip < p:
        return 1
    else:
        return 0

<<<<<<< HEAD
def nwes(node, L):
    """ Ensures that the edges from a node are returned in the order 
    north, west, east, south for syndrome extraction.  
    """
=======

def nwes(node, L):
>>>>>>> 2a232006
    r, c = node
    N = (((r-1)%L, c), node)
    W = ((r, (c-1)%L), node)
    E = (node, (r, (c+1)%L))
    S = (node, ((r+1)%L, c))
    return [N, W, E, S]

def syndrome_extraction(G: nx.Graph, L: int, pq: Program, op: str) -> List[Node]:
    '''
    Args
    - G: graph
    - L: int
    - pq: Program
    - op: str, one of ['X', 'Z']
<<<<<<< HEAD
=======

>>>>>>> 2a232006
    Returns
    - faulty_nodes: list of nodes, representing plaquette or vertex operators
        that measured a -1 eigenvalue
    '''
    assert op in ['X', 'Z']

    faulty_nodes = []
    for node in G.nodes:  # each node is a plaquette or vertex operator
        # neighbors = sorted(G.edges(node))  # qubits that the operator acts on
        neighbors = nwes(node, L)

        # Extract the necessary qubits
        qubits = [G.nodes[node]["ancilla_qubit"]]
        for edge in neighbors:
            qubits.append(G.edges[edge]["data_qubit"])

        if op == 'X':
            syndrome = pq + X_syndrome_extraction(qubits)
        else:
            syndrome = pq + Z_syndrome_extraction(qubits)
        syndrome = address_qubits(syndrome)
        result = qvm.run(syndrome)
        if result[0][0]:
            # Error detected
            faulty_nodes.append(node)

    return faulty_nodes

def simulate_error(primal: nx.Graph, dual: nx.Graph, p=None, phase_flips=None, bit_flips=None):
    if p is None:
        assert phase_flips is not None
        assert bit_flips is not None
    else:
        # Randomly choose which qubits will have bit/phase flip errors
        # Working under the independent noise model; since the toric code is a CSS code,
        # we can analyze bit and phase flip errors seperately

        assert phase_flips is None
        assert bit_flips is None

        phase_flips = set()
        for edge in primal.edges:
            if weighted_flip(p):
                phase_flips.add(edge)
        bit_flips = set()
        for edge in dual.edges:
            if weighted_flip(p):
                bit_flips.add(edge)

    primal_pq = Program()
    dual_pq = Program()

    # Apply the errors we selected above to the necessary qubits
    for p_edge in primal.edges:
        if p_edge in phase_flips:
            primal_pq += Z(primal.edges[p_edge]['data_qubit'])
    for d_edge in dual.edges:
        if d_edge in bit_flips:
            dual_pq += X(dual.edges[d_edge]['data_qubit'])

    return primal_pq, phase_flips, dual_pq, bit_flips


def measure_all_qubits(G, pq):
    num_qubits = len(G.edges)

    ro = pq.declare('ro', 'BIT', num_qubits)
    edge_list = list(G.edges)
    for i, edge in enumerate(edge_list):  # sort for determinism
        pq += MEASURE(G.edges[edge]['data_qubit'], ro[i])
    pq = address_qubits(pq)
    result = qvm.run(pq)[0]
    for edge, bit in zip(edge_list, result):
        G.edges[edge]['value'] = bit


def main():
    L = 3
    p = 0.05
    primal_G, dual_G, distance_G = construct_toric_code(L)

    # generate programs that initialize qubits to valid codeword
    empty_pq = Program()
    primal_faulty_nodes = syndrome_extraction(G=primal_G, L=L, pq=empty_pq, op='X')
    dual_faulty_nodes = syndrome_extraction(G=dual_G, L=L, pq=empty_pq, op='Z')
    print(primal_faulty_nodes)

    correction_paths = mwpm(primal_G, distance_G, L=L, errors=primal_faulty_nodes)
    primal_pq = apply_operation(paths=correction_paths, G=primal_G, gate=X)
<<<<<<< HEAD

    correction_paths = mwpm(dual_G, distance_G, L=L, errors=dual_faulty_nodes)
    dual_pq = apply_operation(paths=correction_paths, G=dual_G, gate=Z)

    measure_all_qubits(primal_G, primal_pq)
    measure_all_qubits(dual_G, dual_pq)

    ascii_print(primal_G, L)

    # apply noise to qubits
    primal_error_pq, phase_flips, dual_error_pq, bit_flips = simulate_error(primal_G, dual_G, p)
    primal_pq += primal_error_pq
    dual_pq += dual_error_pq

    # determining faulty nodes for error correction
    primal_faulty_nodes = syndrome_extraction(G=primal_G, pq=primal_pq, op='X')
    dual_faulty_nodes = syndrome_extraction(G=dual_G, pq=dual_pq, op='Z')

=======

    correction_paths = mwpm(dual_G, distance_G, L=L, errors=dual_faulty_nodes)
    dual_pq = apply_operation(paths=correction_paths, G=dual_G, gate=Z)

    measure_all_qubits(primal_G, primal_pq)
    measure_all_qubits(dual_G, dual_pq)

    ascii_print(primal_G, L)

    # apply noise to qubits
    primal_error_pq, phase_flips, dual_error_pq, bit_flips = simulate_error(primal_G, dual_G, p)
    primal_pq += primal_error_pq
    dual_pq += dual_error_pq

    # determining faulty nodes for error correction
    primal_faulty_nodes = syndrome_extraction(G=primal_G, pq=primal_pq, op='X')
    dual_faulty_nodes = syndrome_extraction(G=dual_G, pq=dual_pq, op='Z')

>>>>>>> 2a232006
    correction_paths = mwpm(primal_G, distance_G, L=L, errors=primal_faulty_nodes)
    primal_pq += apply_operation(paths=correction_paths, G=primal_G, gate=X)

    correction_paths = mwpm(dual_G, distance_G, L=L, errors=dual_faulty_nodes)
    dual_pq += apply_operation(paths=correction_paths, G=dual_G, gate=Z)

    # add measurement operators to validate error correction
    measure_all_qubits(primal_G, primal_pq)
    measure_all_qubits(dual_G, dual_pq)

    ascii_print(primal_G, L)


def ascii_print(G: nx.Graph, L: int):
    '''
    Args
    - G: nx.Graph, where each edge has a 'value' field
    '''
    # does not show the wrap-around row
    x = np.zeros([2*L, 2*L], dtype=object)

    # all of the row qubits
    for r in range(L):
        for c in range(L):
            x[2*r, 2*c] = '+'
            x[2*r + 1, 2*c + 1] = '.'

            n1 = (r, c)
            n2 = (r, (c+1) % L)
            edge = (n1, n2)
            x[2*r, 2*c + 1] = str(G.edges[edge]['value'])

            n1 = (r, c)
            n2 = ((r+1) % L, c)
            edge = (n1, n2)
            x[2*r + 1, 2*c] = str(G.edges[edge]['value'])

    s = [' '.join(list(row)) for row in x]
    s = '\n'.join(s)
    print(s)

main()<|MERGE_RESOLUTION|>--- conflicted
+++ resolved
@@ -283,15 +283,10 @@
     else:
         return 0
 
-<<<<<<< HEAD
 def nwes(node, L):
     """ Ensures that the edges from a node are returned in the order 
     north, west, east, south for syndrome extraction.  
     """
-=======
-
-def nwes(node, L):
->>>>>>> 2a232006
     r, c = node
     N = (((r-1)%L, c), node)
     W = ((r, (c-1)%L), node)
@@ -306,10 +301,7 @@
     - L: int
     - pq: Program
     - op: str, one of ['X', 'Z']
-<<<<<<< HEAD
-=======
-
->>>>>>> 2a232006
+
     Returns
     - faulty_nodes: list of nodes, representing plaquette or vertex operators
         that measured a -1 eigenvalue
@@ -399,7 +391,6 @@
 
     correction_paths = mwpm(primal_G, distance_G, L=L, errors=primal_faulty_nodes)
     primal_pq = apply_operation(paths=correction_paths, G=primal_G, gate=X)
-<<<<<<< HEAD
 
     correction_paths = mwpm(dual_G, distance_G, L=L, errors=dual_faulty_nodes)
     dual_pq = apply_operation(paths=correction_paths, G=dual_G, gate=Z)
@@ -418,26 +409,6 @@
     primal_faulty_nodes = syndrome_extraction(G=primal_G, pq=primal_pq, op='X')
     dual_faulty_nodes = syndrome_extraction(G=dual_G, pq=dual_pq, op='Z')
 
-=======
-
-    correction_paths = mwpm(dual_G, distance_G, L=L, errors=dual_faulty_nodes)
-    dual_pq = apply_operation(paths=correction_paths, G=dual_G, gate=Z)
-
-    measure_all_qubits(primal_G, primal_pq)
-    measure_all_qubits(dual_G, dual_pq)
-
-    ascii_print(primal_G, L)
-
-    # apply noise to qubits
-    primal_error_pq, phase_flips, dual_error_pq, bit_flips = simulate_error(primal_G, dual_G, p)
-    primal_pq += primal_error_pq
-    dual_pq += dual_error_pq
-
-    # determining faulty nodes for error correction
-    primal_faulty_nodes = syndrome_extraction(G=primal_G, pq=primal_pq, op='X')
-    dual_faulty_nodes = syndrome_extraction(G=dual_G, pq=dual_pq, op='Z')
-
->>>>>>> 2a232006
     correction_paths = mwpm(primal_G, distance_G, L=L, errors=primal_faulty_nodes)
     primal_pq += apply_operation(paths=correction_paths, G=primal_G, gate=X)
 
